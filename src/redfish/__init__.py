--- conflicted
+++ resolved
@@ -1,27 +1,23 @@
-# Copyright Notice:
-# Copyright 2016-2021 DMTF. All rights reserved.
-# License: BSD 3-Clause License. For full text see link:
-# https://github.com/DMTF/python-redfish-library/blob/master/LICENSE.md
-
-""" Redfish restful library """
-
-__all__ = ['rest', 'ris', 'discovery']
-<<<<<<< HEAD
-__version__ = "2.1.9"
-=======
-__version__ = "2.2.0"
->>>>>>> 08b7c4af
-
-from redfish.rest.v1 import redfish_client
-from redfish.rest.v1 import AuthMethod
-from redfish.discovery.discovery import discover_ssdp
-import logging
-
-def redfish_logger(file_name, log_format, log_level=logging.ERROR):
-    formatter = logging.Formatter(log_format)
-    fh = logging.FileHandler(file_name)
-    fh.setFormatter(formatter)
-    logger = logging.getLogger(__name__)
-    logger.addHandler(fh)
-    logger.setLevel(log_level)
-    return logger
+# Copyright Notice:
+# Copyright 2016-2021 DMTF. All rights reserved.
+# License: BSD 3-Clause License. For full text see link:
+# https://github.com/DMTF/python-redfish-library/blob/master/LICENSE.md
+
+""" Redfish restful library """
+
+__all__ = ['rest', 'ris', 'discovery']
+__version__ = "2.2.0"
+
+from redfish.rest.v1 import redfish_client
+from redfish.rest.v1 import AuthMethod
+from redfish.discovery.discovery import discover_ssdp
+import logging
+
+def redfish_logger(file_name, log_format, log_level=logging.ERROR):
+    formatter = logging.Formatter(log_format)
+    fh = logging.FileHandler(file_name)
+    fh.setFormatter(formatter)
+    logger = logging.getLogger(__name__)
+    logger.addHandler(fh)
+    logger.setLevel(log_level)
+    return logger